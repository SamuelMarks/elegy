--- conflicted
+++ resolved
@@ -316,7 +316,6 @@
 
         return loss, (y_pred, state)
 
-<<<<<<< HEAD
     def fit(
         self,
         x: tp.Union[
@@ -442,7 +441,7 @@
         # callbacks.on_train_end()
         history = None
         return history
-=======
+
     def test_on_batch(
         self,
         x: tp.Union[jnp.ndarray, tp.Mapping[str, tp.Any], tp.Tuple],
@@ -636,5 +635,4 @@
             **x_kwargs,
         )
 
-        return y_pred, state
->>>>>>> 8381b4cd
+        return y_pred, state